--- conflicted
+++ resolved
@@ -589,12 +589,12 @@
      */
     public function viewDocument($id, $type)
     {
-<<<<<<< HEAD
+ fix/ui-admin-user-registration
         if (!auth()->check() || !auth()->user()->isAdmin()) {
-=======
+
         // Check admin authentication
         if (!auth()->check() || !auth()->user()->hasAdminPrivileges()) {
->>>>>>> 7fbee202
+main
             return response()->json([
                 'success' => false,
                 'message' => 'Access denied. Admin privileges required.'
@@ -699,12 +699,12 @@
      */
     public function serveDocument($id, $type)
     {
-<<<<<<< HEAD
+ fix/ui-admin-user-registration
         if (!auth()->check() || !auth()->user()->isAdmin()) {
-=======
+
         // Check admin authentication
         if (!auth()->check() || !auth()->user()->hasAdminPrivileges()) {
->>>>>>> 7fbee202
+ main
             abort(403, 'Access denied. Admin privileges required.');
         }
 
@@ -872,12 +872,12 @@
             $idBackPath = null;
             $locationProofPath = null;
 
-<<<<<<< HEAD
+ fix/ui-admin-user-registration
             try {
                 if ($request->hasFile('id_front') && $request->file('id_front')->isValid()) {
                     $idFrontPath = $request->file('id_front')->store('verification/id_front', 'public');
                 }
-=======
+
     /**
      * UPDATED: Unban user (restore access)
      */
@@ -889,7 +889,7 @@
                 'message' => 'Access denied. Admin privileges required.'
             ], 403);
         }
->>>>>>> 7fbee202
+ main
 
                 if ($request->hasFile('id_back') && $request->file('id_back')->isValid()) {
                     $idBackPath = $request->file('id_back')->store('verification/id_back', 'public');
@@ -1340,10 +1340,10 @@
     }
 
     /**
-<<<<<<< HEAD
+ fix/ui-admin-user-registration
      * Change user password
      */
-=======
+
      * ADDED: Bulk ban registrations
      */
     public function bulkBan(Request $request)
@@ -1470,7 +1470,7 @@
     }
 
     //  change user password
->>>>>>> 7fbee202
+ main
     public function changePassword(Request $request)
     {
         $userId = session('user.id');
@@ -1728,7 +1728,7 @@
                     ]);
                 }
 
-<<<<<<< HEAD
+fix/ui-admin-user-registration
                 $userRegistration->update(['last_login_at' => now()]);
 
                 \Log::info('Existing user logged in via Facebook', [
@@ -1748,7 +1748,7 @@
                 'status' => $userRegistration->status,
                 'profile_image' => $userRegistration->profile_image_url,
             ]);
-=======
+
         // Store user in session
         $request->session()->regenerate(); // Regenerate session for security
 
@@ -1761,7 +1761,7 @@
             'status' => $userRegistration->status,
             'profile_image' => $userRegistration->profile_image_url,
         ]);
->>>>>>> 7fbee202
+ main
 
             $request->session()->put('user_id', $userRegistration->id);
             $request->session()->put('user_email', $userRegistration->email);
